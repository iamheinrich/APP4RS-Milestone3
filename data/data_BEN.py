--- conflicted
+++ resolved
@@ -342,41 +342,9 @@
                 transform=None  # No transforms for statistics computation
             )
             
-<<<<<<< HEAD
+
             #REMOVE START
             #REMOVE END
-=======
-            temp_train_dataloader = torch.utils.data.DataLoader(
-                self.train_dataset,
-                batch_size=self.batch_size,
-                num_workers=self.num_workers,
-                shuffle=False  # No need to shuffle for statistics
-            )
-            
-            # Compute statistics using only training data to prevent leakage
-            self.mean, self.std, self.percentile = compute_channel_statistics_rs(
-                temp_train_dataloader
-            )
-            
-            # Training transform includes augmentations
-            train_transform = get_remote_sensing_transform(
-                percentile_values=self.percentile,
-                mean=self.mean,
-                std=self.std,
-                **self.augmentation_flags
-            )
-            
-            # Validation and test transforms apply normalization only
-            # Apply augmentations as needed
-            self.val_test_transform = get_remote_sensing_transform(
-                percentile_values=self.percentile,
-                mean=self.mean,
-                std=self.std
-            )
-            
-            # Update the transform attribute of the existing train_dataset
-            self.train_dataset.transform = train_transform
->>>>>>> 97029656
             
             # Validation dataset without augmentations
             self.val_dataset = self.dataset(
